#!python
# -*- coding: utf-8 -*-
"""
Tridium Niagara Client support (AX and N4)
"""

from .session import HaystackSession
from .ops.vendor.niagara import NiagaraAXAuthenticateOperation
from .ops.vendor.niagara_scram import Niagara4ScramAuthenticateOperation
from .mixins.vendor.niagara.bql import BQLOperation, BQLMixin
from .mixins.vendor.niagara.encoding import EncodingMixin

<<<<<<< HEAD

class NiagaraHaystackSession(HaystackSession, BQLMixin):
=======
import hszinc


class NiagaraHaystackSession(HaystackSession, BQLMixin, EncodingMixin):
>>>>>>> ea6177c8
    """
    The NiagaraHaystackSession class implements some base support for
    NiagaraAX. This is mainly a convenience for
    collecting the username and password details.
    """

    _AUTH_OPERATION = NiagaraAXAuthenticateOperation
    _BQL_OPERATION = BQLOperation

    def __init__(self, uri, username, password, **kwargs):
        """
        Initialise a Nagara Project Haystack session handler.

        :param uri: Base URI for the Haystack installation.
        :param username: Authentication user name.
        :param password: Authentication password.
        """
        super(NiagaraHaystackSession, self).__init__(uri, "haystack", **kwargs)
        self._username = username
        self._password = password
        self._authenticated = False
        self._uri = uri

    @property
    def is_logged_in(self):
        """
        Return true if the user is logged in.
        """
        return self._authenticated

    # Private methods/properties

    def _on_authenticate_done(self, operation, **kwargs):
        """
        Process the result of an authentication operation.  This needs to be
        implemented in the subclass and should, at minimum, set a flag in the
        subclass to indicate the authentication state and clear the _auth_op
        attribute on the base class.
        """
        try:
            (auth, cookies) = operation.result
            self._authenticated = True
            self._client.auth = auth
            self._client.cookies = cookies
        except:
            self._authenticated = False
            self._client.auth = None
            self._client.cookies = None
        finally:
            self._auth_op = None


<<<<<<< HEAD
class Niagara4HaystackSession(HaystackSession, BQLMixin):
=======
class Niagara4HaystackSession(HaystackSession, BQLMixin, EncodingMixin):
>>>>>>> ea6177c8
    """
    The Niagara4HaystackSession class implements some base support for
    Niagara4. This is mainly a convenience for
    collecting the username and password details.
    """

    _AUTH_OPERATION = Niagara4ScramAuthenticateOperation
    _BQL_OPERATION = BQLOperation

    def __init__(self, uri, username, password, **kwargs):
        """
        Initialise a Nagara 4 Project Haystack session handler.

        :param uri: Base URI for the Haystack installation.
        :param username: Authentication user name.
        :param password: Authentication password.
        """
<<<<<<< HEAD
        super(Niagara4HaystackSession, self).__init__(uri, "haystack", **kwargs)
=======

        super(Niagara4HaystackSession, self).__init__(
            uri, "haystack", grid_format=hszinc.MODE_JSON, **kwargs
        )
>>>>>>> ea6177c8
        self._username = username
        self._password = password
        self._authenticated = False
        self._uri = uri

    @property
    def is_logged_in(self):
        """
        Return true if the user is logged in.
        """
        return self._authenticated

    # Private methods/properties

    def _on_authenticate_done(self, operation, **kwargs):
        """
        Process the result of an authentication operation.
        """
        try:
            op_result = operation.result
            self._authenticated = op_result["authenticated"]

        except:
            self._authenticated = False
            self._client.auth = None
            self._client.cookies = None
        finally:
            self._auth_op = None<|MERGE_RESOLUTION|>--- conflicted
+++ resolved
@@ -10,15 +10,10 @@
 from .mixins.vendor.niagara.bql import BQLOperation, BQLMixin
 from .mixins.vendor.niagara.encoding import EncodingMixin
 
-<<<<<<< HEAD
-
-class NiagaraHaystackSession(HaystackSession, BQLMixin):
-=======
 import hszinc
 
 
 class NiagaraHaystackSession(HaystackSession, BQLMixin, EncodingMixin):
->>>>>>> ea6177c8
     """
     The NiagaraHaystackSession class implements some base support for
     NiagaraAX. This is mainly a convenience for
@@ -71,11 +66,7 @@
             self._auth_op = None
 
 
-<<<<<<< HEAD
-class Niagara4HaystackSession(HaystackSession, BQLMixin):
-=======
 class Niagara4HaystackSession(HaystackSession, BQLMixin, EncodingMixin):
->>>>>>> ea6177c8
     """
     The Niagara4HaystackSession class implements some base support for
     Niagara4. This is mainly a convenience for
@@ -93,14 +84,10 @@
         :param username: Authentication user name.
         :param password: Authentication password.
         """
-<<<<<<< HEAD
-        super(Niagara4HaystackSession, self).__init__(uri, "haystack", **kwargs)
-=======
 
         super(Niagara4HaystackSession, self).__init__(
             uri, "haystack", grid_format=hszinc.MODE_JSON, **kwargs
         )
->>>>>>> ea6177c8
         self._username = username
         self._password = password
         self._authenticated = False
