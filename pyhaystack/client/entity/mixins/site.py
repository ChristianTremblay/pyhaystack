--- conflicted
+++ resolved
@@ -48,20 +48,6 @@
         # self will call __iter__ which will look for equipments
         for each in self:
             # Given an ID.... should return the equip with this ID
-<<<<<<< HEAD
-            if key.replace('@','') == str(each.id).replace('@',''):
-                return each
-            # Given a dis or navName... should return equip
-            elif key == each.tags['dis'] or key == each.tags['navName']:
-                return each
-            try:
-                if key == each.tags['navNameFormat']:
-                    return each
-            except KeyError:
-                pass
-        else:    
-            try:
-=======
             
             if key.replace('@','') == str(each.id).replace('@',''):
                 return each
@@ -78,7 +64,6 @@
         else:    
             try:
                 # Maybe key is a filter_expr
->>>>>>> f755c4c0
                 request = self.find_entity(key)
                 return request.result
             except HaystackError as e:
