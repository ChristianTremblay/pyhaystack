Tags
====
<<<<<<< HEAD
A list of tags can be found here : http://project-haystack.org/tag

For a detailed explanation of tag model, please read this : http://project-haystack.org/doc/TagModel
=======

A list of tags can be found here : http://project-haystack.org/tag

For a detailed explanation of tag model, please read this:
http://project-haystack.org/doc/TagModel
>>>>>>> f755c4c0

Pyhaystack let you find what you look for via the "find_entity" functions.

Let see how...

Finding sensors
---------------
Let say I want to find every sensors on a site which are temperature sensors used in zone.

::

<<<<<<< HEAD
    znt = session.find_entity(filter_expr='sensor and zone and temp')
=======
    op = session.find_entity(filter_expr='sensor and zone and temp')
    op.wait()
>>>>>>> f755c4c0

This will find what you are looking for in the form of a "FindEntityOperation" object.
To use the values of this object, you will need to retrive the results using ::

<<<<<<< HEAD
    znt.result
=======
    znt = op.result
>>>>>>> f755c4c0

Exploring points and tags
--------------------------

<<<<<<< HEAD
This will return a dict that can be used the way you want. As the filter may include
a lot of points, you will need to choose the one you're interested in.
=======
This will return a :py:class:`dict` object that contains all of the Project Haystack
entities that matched the given filter string.  The entities are keyed by
identifier.  When exploring interactively, you can get a list of all the
matching entities' identifiers by calling:

::

    list(znt.keys())

To retrieve a specific entity, you give its identifier as the key:
>>>>>>> f755c4c0

::

    my_office = znt['S.SERVISYS.Salle-Conf~e9rence.ZN~2dT']
<<<<<<< HEAD
    # You wil then get acces to the tags of that point
    my_office.tags

::

    {air, axAnnotated, axSlotPath='slot:/Drivers/BacnetNetwork/MSTP1/PCV$2d2$2d008/points/ZN$2dT',
    axStatus='ok', axType='control:NumericPoint', cur, curStatus='ok',
    curVal=BasicQuantity(23.4428, '°C'), dis='SERVISYS Salle Conférence Salle Conférence ZN-T',
    equipRef=Ref('S.SERVISYS.Salle-Conf~e9rence', None, False), his, kind='Number',
    navName='ZN~2dT', point, precision=1.0, sensor, siteRef=Ref('S.SERVISYS', None, False),
    temp, tz='Montreal', unit='°C', zone}

You can access specific tags ::
=======

Having done this, it is possible to interrogate the tags attached to this
entity.  These are accessed by the ``tags`` property, which also returns a
:py:class:`pyhaystack.client.entity.tags.MutableEntityTags` if your server
supports making changes via the Project Haystack API (currently only WideSky),
or :py:class:`pyhaystack.client.entity.tags.ReadOnlyEntityTags` otherwise.

Both classes function like a :py:class:`dict`.

::

    my_office.tags

    {air, axAnnotated,
      axSlotPath='slot:/Drivers/BacnetNetwork/MSTP1/PCV$2d2$2d008/points/ZN$2dT',
      axStatus='ok', axType='control:NumericPoint', cur, curStatus='ok',
      curVal=BasicQuantity(23.4428, '°C'),
      dis='SERVISYS Salle Conférence Salle Conférence ZN-T',
      equipRef=Ref('S.SERVISYS.Salle-Conf~e9rence', None, False),
      his, kind='Number', navName='ZN~2dT', point,
      precision=1.0, sensor, siteRef=Ref('S.SERVISYS', None, False),
      temp, tz='Montreal', unit='°C', zone}

You can access specific tags, again, by giving the tag's name as the key ::
>>>>>>> f755c4c0

    val = my_office.tags['curVal']
    # That will return BasicQuantity(23.4428, '°C')
    # from which you can retrieve
    val.value
<<<<<<< HEAD
    val.unit
=======
    val.unit

What is the ``~nn`` codes I keep seeing?
''''''''''''''''''''''''''''''''''''''''

This is a feature specific to nHaystack.  Project Haystack entity identifiers
have a restricted character set, and only support a small subset of possible
ASCII characters.  nHaystack derives the entity's identifier from the name
supplied by the user in the back-end configuration.

To encode other forms of characters (from the ISO8859-1 character set), the
character is replaced by the sequence, ``~nn`` where ``nn`` is the hexadecimal
character code for that character.  In this case, you'll see ``~2d`` in place
of ``-``, and ``~e9`` in place of ``é``.

Adding, Changing and Deleting tags
----------------------------------

From this interface, it is also possible to update the values of these tags.
This requires a back-end server that supports "CRUD" operations (Create, Read,
Update & Delete).  If your server supports these operations (and pyhaystack
supports using them), the ``tags`` property will be of type
:py:class:`pyhaystack.client.entity.tags.MutableEntityTags`.

Again, this object functions like a :py:class:`dict`:

::

        # Change the display text
        znt.tags['dis'] = 'A new display text string'

        # Delete the 'his' tag
        del znt.tags['his']

        # Add a new tag
        znt.tags['space'] = hszinc.Quantity(4, 'm²')

The changes are held in memory until such time as you either commit them, or
revert them.  When changes are stored locally, the ``is_dirty`` property will
return ``True``.

To forget these changes and roll it back to what's live on the server, call
``revert``.  This can take an optional list (or other iterable sequence) of
tag names that you specifically wish to revert.

Alternatively, to push these changes, call ``commit``, which takes an optional
callback function.  The return value of ``commit`` is a state machine that
returns an instance of the updated entity on success (or raises an exception
with the error):

::

        assert znt.is_dirty     # assert will pass because of changes
        op = znt.commit()
        op.wait()

        assert op.result is znt # ← this assert will pass
        assert not znt.is_dirty # assert will pass because we've "committed"
                                # our changes back to the server.
>>>>>>> f755c4c0
<|MERGE_RESOLUTION|>--- conflicted
+++ resolved
@@ -1,16 +1,10 @@
 Tags
 ====
-<<<<<<< HEAD
-A list of tags can be found here : http://project-haystack.org/tag
-
-For a detailed explanation of tag model, please read this : http://project-haystack.org/doc/TagModel
-=======
 
 A list of tags can be found here : http://project-haystack.org/tag
 
 For a detailed explanation of tag model, please read this:
 http://project-haystack.org/doc/TagModel
->>>>>>> f755c4c0
 
 Pyhaystack let you find what you look for via the "find_entity" functions.
 
@@ -22,29 +16,17 @@
 
 ::
 
-<<<<<<< HEAD
-    znt = session.find_entity(filter_expr='sensor and zone and temp')
-=======
     op = session.find_entity(filter_expr='sensor and zone and temp')
     op.wait()
->>>>>>> f755c4c0
 
 This will find what you are looking for in the form of a "FindEntityOperation" object.
 To use the values of this object, you will need to retrive the results using ::
 
-<<<<<<< HEAD
-    znt.result
-=======
     znt = op.result
->>>>>>> f755c4c0
 
 Exploring points and tags
 --------------------------
 
-<<<<<<< HEAD
-This will return a dict that can be used the way you want. As the filter may include
-a lot of points, you will need to choose the one you're interested in.
-=======
 This will return a :py:class:`dict` object that contains all of the Project Haystack
 entities that matched the given filter string.  The entities are keyed by
 identifier.  When exploring interactively, you can get a list of all the
@@ -55,26 +37,10 @@
     list(znt.keys())
 
 To retrieve a specific entity, you give its identifier as the key:
->>>>>>> f755c4c0
 
 ::
 
     my_office = znt['S.SERVISYS.Salle-Conf~e9rence.ZN~2dT']
-<<<<<<< HEAD
-    # You wil then get acces to the tags of that point
-    my_office.tags
-
-::
-
-    {air, axAnnotated, axSlotPath='slot:/Drivers/BacnetNetwork/MSTP1/PCV$2d2$2d008/points/ZN$2dT',
-    axStatus='ok', axType='control:NumericPoint', cur, curStatus='ok',
-    curVal=BasicQuantity(23.4428, '°C'), dis='SERVISYS Salle Conférence Salle Conférence ZN-T',
-    equipRef=Ref('S.SERVISYS.Salle-Conf~e9rence', None, False), his, kind='Number',
-    navName='ZN~2dT', point, precision=1.0, sensor, siteRef=Ref('S.SERVISYS', None, False),
-    temp, tz='Montreal', unit='°C', zone}
-
-You can access specific tags ::
-=======
 
 Having done this, it is possible to interrogate the tags attached to this
 entity.  These are accessed by the ``tags`` property, which also returns a
@@ -99,15 +65,11 @@
       temp, tz='Montreal', unit='°C', zone}
 
 You can access specific tags, again, by giving the tag's name as the key ::
->>>>>>> f755c4c0
 
     val = my_office.tags['curVal']
     # That will return BasicQuantity(23.4428, '°C')
     # from which you can retrieve
     val.value
-<<<<<<< HEAD
-    val.unit
-=======
     val.unit
 
 What is the ``~nn`` codes I keep seeing?
@@ -166,5 +128,4 @@
 
         assert op.result is znt # ← this assert will pass
         assert not znt.is_dirty # assert will pass because we've "committed"
-                                # our changes back to the server.
->>>>>>> f755c4c0
+                                # our changes back to the server.